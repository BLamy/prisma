import chalk from 'chalk'
import { Command, Commands, arg, isError, format, HelpError, unknownCommand } from '@prisma/cli'
import { Version } from './Version'
import { download } from '@prisma/fetch-engine'
const pkg = require('../package.json')

/**
 * CLI command
 */
export class CLI implements Command {
  static new(cmds: Commands, ensureBinaries: string[]): CLI {
    return new CLI(cmds, ensureBinaries)
  }
  private constructor(private readonly cmds: Commands, private readonly ensureBinaries: string[]) {}

  async parse(argv: string[]): Promise<string | Error> {
    // parse the args according to the following spec
    const args = arg(argv, {
      '--help': Boolean,
      '-h': '--help',
      '--version': Boolean,
      '-v': '--version',
      '--experimental': Boolean,
    })
    if (isError(args)) {
      return this.help(args.message)
    }
    if (args['--version']) {
      return Version.new().parse(argv)
    }
    // display help for help flag or no subcommand
    if (args._.length === 0 || args['--help']) {
      if (args['--experimental']) {
        return CLI.experimentalHelp
      }
      return CLI.help
    }

    // check if we have that subcommand
    const cmdName = args._[0]
    if (cmdName === 'lift') {
      throw new Error(`${chalk.red('prisma2 lift')} has been renamed to ${chalk.green('prisma2 migrate')}`)
    }
    const cmd = this.cmds[cmdName]
    if (cmd) {
      // if we have that subcommand, let's ensure that the binary is there in case the command needs it
      if (this.ensureBinaries.includes(cmdName)) {
        const binaryPath = eval(`require('path').join(__dirname, '../')`)
        const version = (pkg && pkg.prisma && pkg.prisma.version) || 'latest'
        await download({
          binaries: {
            'query-engine': binaryPath,
            'migration-engine': binaryPath,
            'introspection-engine': binaryPath,
          },
          showProgress: true,
          version,
          failSilent: false,
        })
      }

      return cmd.parse(args._.slice(1))
    }
    // unknown command
    return unknownCommand(CLI.help, args._[0])
  }

  // help function
  private help(error?: string): string | HelpError {
    if (error) {
      return new HelpError(`\n${chalk.bold.red(`!`)} ${error}\n${CLI.help}`)
    }
    return CLI.help
  }

  // static help template
  private static help = format(`
    ${chalk.bold.green('◭')} Prisma makes your data easy (https://prisma.io)

    ${chalk.bold('Usage')}

      ${chalk.dim(`$`)} prisma2 [command]

    ${chalk.bold('Commands')}

          init   Setup Prisma for your app
<<<<<<< HEAD
          lift   Migrate your datamodel
=======
>>>>>>> 2a53abb4
    introspect   Get the datamodel of your database
      generate   Generate Photon

    ${chalk.bold('Flags')}

  --experimental   Show and run experimental Prisma commands

    ${chalk.bold('Examples')}

      Initialize files for a new Prisma project
      ${chalk.dim(`$`)} prisma2 init
  `)

  // static help template
  private static experimentalHelp = format(`
    ${chalk.bold.green('◭')} Prisma makes your data easy (https://prisma.io)

    ${chalk.bold('Usage')}

      ${chalk.dim(`$`)} prisma2 [command]

<<<<<<< HEAD
=======
    ${chalk.bold('Commands')}

          init   Setup Prisma for your app
    introspect   Get the datamodel of your database
      generate   Generate Photon
       migrate   Migrate your schema

    ${chalk.bold('Flags')}

  --experimental   Show and run experimental Prisma commands

    ${chalk.bold('Examples')}

      Initialize files for a new Prisma project
      ${chalk.dim(`$`)} prisma2 init

>>>>>>> 2a53abb4
      Save your changes into a migration
      ${chalk.dim(`$`)} prisma2 migrate save --experimental
  `)
}<|MERGE_RESOLUTION|>--- conflicted
+++ resolved
@@ -84,10 +84,6 @@
     ${chalk.bold('Commands')}
 
           init   Setup Prisma for your app
-<<<<<<< HEAD
-          lift   Migrate your datamodel
-=======
->>>>>>> 2a53abb4
     introspect   Get the datamodel of your database
       generate   Generate Photon
 
@@ -109,8 +105,6 @@
 
       ${chalk.dim(`$`)} prisma2 [command]
 
-<<<<<<< HEAD
-=======
     ${chalk.bold('Commands')}
 
           init   Setup Prisma for your app
@@ -127,7 +121,6 @@
       Initialize files for a new Prisma project
       ${chalk.dim(`$`)} prisma2 init
 
->>>>>>> 2a53abb4
       Save your changes into a migration
       ${chalk.dim(`$`)} prisma2 migrate save --experimental
   `)
