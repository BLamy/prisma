import path from 'path'

import { matrix } from '../../../../../helpers/blaze/matrix'
import { merge } from '../../../../../helpers/blaze/merge'
import { MatrixTestHelper } from './defineMatrix'
import type { TestSuiteMeta } from './setupTestSuiteMatrix'

export type TestSuiteMatrix = { [K in string]: string }[][]
export type NamedTestSuiteConfig = {
  parametersString: string
  matrixOptions: Record<string, string>
}

type MatrixModule = (() => TestSuiteMatrix) | MatrixTestHelper<TestSuiteMatrix>

/**
 * Get the generated test suite name, used for the folder name.
 * @param suiteMeta
 * @param suiteConfig
 * @returns
 */
export function getTestSuiteFullName(suiteMeta: TestSuiteMeta, suiteConfig: NamedTestSuiteConfig) {
  let name = ``

  name += `${suiteMeta.testName.replace(/\\|\//g, '.')}`

  name += ` (${suiteConfig.parametersString})`

  // replace illegal chars with empty string
  return name.replace(/[<>:"\/\\|?*]/g, '')
}

/**
 * Get the generated test suite features, used for client generation.
 * @param suiteConfig
 * @returns
 */
export function getTestSuitePreviewFeatures(matrixOptions: Record<string, string>) {
  return [
    ...(matrixOptions['providerFeatures']?.split(', ') ?? []),
    ...(matrixOptions['previewFeatures']?.split(', ') ?? []),
  ]
}

/**
 * Get the generated test suite path, where files will be copied to.
 * @param suiteMeta
 * @param suiteConfig
 * @returns
 */
export function getTestSuiteFolderPath(suiteMeta: TestSuiteMeta, suiteConfig: NamedTestSuiteConfig) {
  const generatedFolder = path.join(suiteMeta.prismaPath, '..', '.generated')
  const suiteName = getTestSuiteFullName(suiteMeta, suiteConfig)
  const suiteFolder = path.join(generatedFolder, suiteName)

  return suiteFolder
}

/**
 * Get the generated test suite schema file path.
 * @param suiteMeta
 * @param suiteConfig
 * @returns
 */
export function getTestSuiteSchemaPath(suiteMeta: TestSuiteMeta, suiteConfig: NamedTestSuiteConfig) {
  const prismaFolder = getTestSuitePrismaPath(suiteMeta, suiteConfig)
  const schemaPath = path.join(prismaFolder, 'schema.prisma')

  return schemaPath
}

/**
 * Get the generated test suite prisma folder path.
 * @param suiteMeta
 * @param suiteConfig
 * @returns
 */
export function getTestSuitePrismaPath(suiteMeta: TestSuiteMeta, suiteConfig: NamedTestSuiteConfig) {
  const suiteFolder = getTestSuiteFolderPath(suiteMeta, suiteConfig)
  const prismaPath = path.join(suiteFolder, 'prisma')

  return prismaPath
}

/**
 * Transforms the `_matrix.ts` into the cross-product of config objects.
 * @param suiteMeta
 * @returns
 */
export function getTestSuiteConfigs(suiteMeta: TestSuiteMeta): NamedTestSuiteConfig[] {
  const matrixModule = require(suiteMeta._matrixPath).default as MatrixModule

  const rawMatrix = typeof matrixModule === 'function' ? matrixModule() : matrixModule.matrix()

  return matrix(rawMatrix).map((configs) => ({
    parametersString: getTestSuiteParametersString(configs),
    matrixOptions: merge(configs),
  }))
}

/**
 * Returns "parameters string" part of the suite name
 * - From each matrix dimension takes first key-value pair. Assumption is that first pair
 * is what really distinguishes this particular suite and the rest are just additional options, related to that
 * parameter and do need to be part of the suite name.
 * - Computes "key1=value1,key2=value2" string from each dimension of the matrix
 * @param configs
 * @returns
 */
function getTestSuiteParametersString(configs: Record<string, string>[]) {
  return configs
    .map((config) => {
      const firstKey = Object.keys(config)[0]
      return `${firstKey}=${config[firstKey]}`
    })
    .join(', ')
}

/**
 * Inflate the base schema with a test suite config, used for schema generation.
 * @param suiteMeta
 * @param suiteConfig
 * @returns
 */
export function getTestSuiteSchema(suiteMeta: TestSuiteMeta, matrixOptions: Record<string, string>) {
  return require(suiteMeta._schemaPath).default(matrixOptions)
}

/**
 * Get metadata about the original test suite executed by jest.
 * @returns
 */
export function getTestSuiteMeta() {
  const testsDir = path.join(path.dirname(__dirname), '/')
  const testPath = expect.getState().testPath
<<<<<<< HEAD
  const testRootDirName = path.parse(testPath.replace(testsDir, '')).dir
=======
  if (testPath === undefined) {
    throw new Error(`getTestSuiteMeta can be executed only within jest test`)
  }
  const testRootDirName = testPath.replace(testsDir, '').split(path.sep)[0]
>>>>>>> 47019a45
  const testRoot = path.join(testsDir, testRootDirName)
  const rootRelativeTestPath = path.relative(testRoot, testPath)
  const rootRelativeTestDir = path.dirname(rootRelativeTestPath)
  let testName
  if (rootRelativeTestPath === 'tests.ts') {
    testName = testRootDirName
  } else {
    testName = path.join(testRootDirName, rootRelativeTestDir, path.basename(testPath, '.ts'))
  }
  const testFileName = path.basename(testPath)
  const prismaPath = path.join(testRoot, 'prisma')
  const _matrixPath = path.join(testRoot, '_matrix')
  const _schemaPath = path.join(prismaPath, '_schema')

  return {
    testName,
    testPath,
    testRoot,
    rootRelativeTestPath,
    rootRelativeTestDir,
    testFileName,
    prismaPath,
    _matrixPath,
    _schemaPath,
  }
}<|MERGE_RESOLUTION|>--- conflicted
+++ resolved
@@ -133,14 +133,10 @@
 export function getTestSuiteMeta() {
   const testsDir = path.join(path.dirname(__dirname), '/')
   const testPath = expect.getState().testPath
-<<<<<<< HEAD
-  const testRootDirName = path.parse(testPath.replace(testsDir, '')).dir
-=======
   if (testPath === undefined) {
     throw new Error(`getTestSuiteMeta can be executed only within jest test`)
   }
-  const testRootDirName = testPath.replace(testsDir, '').split(path.sep)[0]
->>>>>>> 47019a45
+  const testRootDirName = path.parse(testPath.replace(testsDir, '')).dir
   const testRoot = path.join(testsDir, testRootDirName)
   const rootRelativeTestPath = path.relative(testRoot, testPath)
   const rootRelativeTestDir = path.dirname(rootRelativeTestPath)
