--- conflicted
+++ resolved
@@ -1,8 +1,4 @@
 export * from './download'
 export { getAllUrls, getLatestTag, urlExists } from './getLatestTag'
 export { getProxyAgent } from './getProxyAgent'
-<<<<<<< HEAD
-export { overwriteFile, plusX } from './util'
-=======
-export { overwriteFile } from './utils'
->>>>>>> 4e7bc7b3
+export { overwriteFile, plusX } from './utils'