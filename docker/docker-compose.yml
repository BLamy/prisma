version: '3.8'

name: prisma-prisma

# For connection urls to the following instances, see
# https://github.com/prisma/prisma/blob/main/TESTING.md#environment-variables
services:
  postgres:
    image: postgres:10
    restart: unless-stopped
    # Uncomment the following line to enable query logging
    # Then restart the container.
    # command: ['postgres', '-c', 'log_statement=all']
    environment:
      - POSTGRES_DB=tests
      - POSTGRES_USER=prisma
      - POSTGRES_PASSWORD=prisma
    ports:
      - '5432:5432'
    healthcheck:
      # specifying user and database is needed to avoid `FATAL:  role "root" does not exist`
      # spam in the logs
      test: ['CMD', 'pg_isready', '-U', 'prisma', '-d', 'tests']
      interval: 5s
      timeout: 2s
      retries: 20

  postgres-16:
    image: postgres:16
    restart: unless-stopped
    # Uncomment the following line to enable query logging
    # Then restart the container.
    # command: ['postgres', '-c', 'log_statement=all']
    environment:
      - POSTGRES_DB=tests
      - POSTGRES_USER=prisma
      - POSTGRES_PASSWORD=prisma
    ports:
      - '15432:5432'
    healthcheck:
      # specifying user and database is needed to avoid `FATAL:  role "root" does not exist`
      # spam in the logs
      test: ['CMD', 'pg_isready', '-U', 'prisma', '-d', 'tests']
      interval: 5s
      timeout: 2s
      retries: 20

  postgres_isolated:
    image: postgres:10
    restart: unless-stopped
    environment:
      - POSTGRES_DB=tests
      - POSTGRES_USER=prisma
      - POSTGRES_PASSWORD=prisma
    ports:
      - '5435:5432'
    healthcheck:
      test: ['CMD', 'pg_isready']
      interval: 5s
      timeout: 2s
      retries: 20

  cockroachdb:
    image: prismagraphql/cockroachdb-custom:23.1
    restart: unless-stopped
    command: start-single-node --insecure
    ports:
      - '26257:26257'
    healthcheck:
      test: ['CMD', 'curl', '-f', 'http://127.0.0.1:8080/health?ready=1']
      interval: 5s
      timeout: 2s
      retries: 20

  # Vitess (~Planetscale)
  # https://vitess.io/docs/18.0/get-started/vttestserver-docker-image/
  # mysql -h localhost -P 33807 --protocol=TCP -u root -p
  vitess-8:
<<<<<<< HEAD
    image: janprisma/vttestserver:mysql80@sha256:bc3978c2ec58f0ded93280f79f00d99741a60e728a14989b473b75fb6d8282b8
=======
    image: vitess/vttestserver:mysql80@sha256:1381e4cbbd390e5ac0edc1e67236fe49bd69cefd68f3e9b865c8883f57986587
>>>>>>> 862ae2d4
    restart: unless-stopped
    ports:
      - 33807:33807
    environment:
      PORT: '33804' # defines that accessible port will be 33807 (33804 + 3)
      KEYSPACES: 'disallow,managed,unmanaged' # unused in testing, but required by vttestserver
      NUM_SHARDS: '1,1,1' # unused in testing, but required by vttestserver
      MYSQL_BIND_HOST: '0.0.0.0'
      # FOREIGN_KEY_MODE: 'disallow'
      MYSQL_MAX_CONNECTIONS: 100000
      TABLET_REFRESH_INTERVAL: '1s'
    healthcheck:
      test: ['CMD', 'mysqladmin', 'ping', '-h127.0.0.1', '-P33807']
      interval: 5s
      timeout: 2s
      retries: 20
    volumes:
      - ./vitess-config:/vt/schema

  mysql:
    image: mysql:8.0
    command: --lower_case_table_names=1
    restart: unless-stopped
    environment:
      - MYSQL_ROOT_PASSWORD=root
      - MYSQL_DATABASE=tests
      - MYSQL_USER=prisma # not used
      - MYSQL_PASSWORD=prisma
    ports:
      - '3306:3306'
    healthcheck:
      test: ['CMD', 'mysqladmin', 'ping', '-h127.0.0.1', '-P3306']
      interval: 5s
      timeout: 2s
      retries: 20

  mysql_isolated:
    image: mysql:8.0
    command: --lower_case_table_names=1
    restart: unless-stopped
    environment:
      - MYSQL_ROOT_PASSWORD=root
      - MYSQL_DATABASE=tests
      - MYSQL_USER=prisma # not used
      - MYSQL_PASSWORD=prisma
    ports:
      - '3307:3306'
    healthcheck:
      test: ['CMD', 'mysqladmin', 'ping', '-h127.0.0.1', '-P3306']
      interval: 5s
      timeout: 2s
      retries: 20

  mariadb:
    image: mariadb:10
    restart: unless-stopped
    environment:
      - MYSQL_ROOT_PASSWORD=root
      - MYSQL_DATABASE=tests
      - MYSQL_USER=prisma # not used
      - MYSQL_PASSWORD=prisma
    ports:
      - '4306:3306'
    healthcheck:
      test: ['CMD', '/usr/local/bin/healthcheck.sh', '--connect']
      interval: 5s
      timeout: 2s
      retries: 20

  mssql:
    image: mcr.microsoft.com/mssql/server:2019-latest
    restart: unless-stopped
    environment:
      - ACCEPT_EULA=Y
      - SA_PASSWORD=Pr1sm4_Pr1sm4
    ports:
      - '1433:1433'
    healthcheck:
      test: ['CMD', '/opt/mssql-tools/bin/sqlcmd', '-Usa', '-PPr1sm4_Pr1sm4', '-Q', 'select 1']
      interval: 5s
      timeout: 2s
      retries: 20

  mongodb_migrate:
    image: mongo:4
    restart: unless-stopped
    environment:
      MONGO_INITDB_ROOT_USERNAME: root
      MONGO_INITDB_ROOT_PASSWORD: prisma
      MONGO_INITDB_DATABASE: tests-migrate
    ports:
      - '27017:27017'
    healthcheck:
      test: ['CMD', 'mongo', 'admin', '--port', '27017', '--eval', "db.adminCommand('ping')"]
      interval: 5s
      timeout: 2s
      retries: 20

  mongodb_migrate_seed:
    build: ./mongodb_migrate_seed
    depends_on:
      - mongodb_migrate

  # Replica Set (required for Prisma Client)
  mongo:
    build: ./mongodb_replica
    environment:
      MONGO_INITDB_ROOT_USERNAME: root
      MONGO_INITDB_ROOT_PASSWORD: prisma
      MONGO_REPLICA_HOST: 127.0.0.1
      MONGO_REPLICA_PORT: 27018
    ports:
      - '27018:27018'
    restart: always # restart between reboots
    healthcheck:
      test: ['CMD', 'mongo', 'admin', '--port', '27018', '--eval', "db.adminCommand('ping')"]
      interval: 5s
      timeout: 2s
      retries: 20

  neon_wsproxy:
    image: ghcr.io/neondatabase/wsproxy:latest
    environment:
      APPEND_PORT: 'postgres-16:5432'
      ALLOW_ADDR_REGEX: '.*'
      LOG_TRAFFIC: 'true'
      LOG_CONN_INFO: 'true'
    ports:
      - '5488:80'
    depends_on:
      - postgres-16
    restart: always
    healthcheck:
      test: ['CMD', 'nc', '-z', '127.0.0.1', '80']
      interval: 5s
      timeout: 2s
      retries: 20

  planetscale_proxy:
    build: ./planetscale_proxy
    environment:
      MYSQL_HOST: 'vitess-8' # docker url
      MYSQL_PORT: 33807
      MYSQL_DATABASE: 'test-0000-00000000'
    ports:
      - '8085:8085'
    depends_on:
      - vitess-8
    restart: always
    healthcheck:
      test: ['CMD', 'nc', '-z', '127.0.0.1', '8085']
      interval: 5s
      timeout: 2s
      retries: 20<|MERGE_RESOLUTION|>--- conflicted
+++ resolved
@@ -76,11 +76,7 @@
   # https://vitess.io/docs/18.0/get-started/vttestserver-docker-image/
   # mysql -h localhost -P 33807 --protocol=TCP -u root -p
   vitess-8:
-<<<<<<< HEAD
     image: janprisma/vttestserver:mysql80@sha256:bc3978c2ec58f0ded93280f79f00d99741a60e728a14989b473b75fb6d8282b8
-=======
-    image: vitess/vttestserver:mysql80@sha256:1381e4cbbd390e5ac0edc1e67236fe49bd69cefd68f3e9b865c8883f57986587
->>>>>>> 862ae2d4
     restart: unless-stopped
     ports:
       - 33807:33807
